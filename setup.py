#!/usr/bin/env python
# -*- coding: utf-8 -*-
import os

from setuptools import setup

here = os.path.abspath(os.path.dirname(__file__))

# To update the package version number, edit cp2kparser/__version__.py
version = {}
with open(os.path.join(here, 'cp2kparser', '__version__.py')) as f:
    exec(f.read(), version)

with open('README.rst') as readme_file:
    readme = readme_file.read()

setup(
    name='CP2K-Parser',
    version=version['__version__'],
    description=('A package for converting CP2K input files into dictionaries.'),
    long_description=readme + '\n\n',
    author='Bas van Beek',
    author_email='b.f.van.beek@vu.nl',
    url='https://github.com/nlesc-nano/CP2K-Parser',
    package_dir={'cp2kparser': 'cp2kparser'},
    packages=[
        'cp2kparser',
    ],
    include_package_data=True,
    license="GNU General Public License v3 or later",
    zip_safe=False,
    keywords=[
        'python-3',
<<<<<<< HEAD
        'dictionary',
        'cp2k',
        'parsing'
=======
        'python-3-7',
        'python-3-6',
        'python-3-5',
        'dictionary',
        'parsing',
        'cp2k'
>>>>>>> 9d6e8198
    ],
    classifiers=[
        'Development Status :: 5 - Production/Stable',
        'Intended Audience :: Developers',
        'Topic :: Software Development :: Libraries'
        'License :: OSI Approved :: GNU General Public License v3 or later (GPLv3+)',
        'Natural Language :: English',
        'Programming Language :: Python :: 3 :: Only',
        'Programming Language :: Python :: 3.5',
        'Programming Language :: Python :: 3.6',
        'Programming Language :: Python :: 3.7'
    ],
    test_suite='tests',
    install_requires=[],
    setup_requires=[
        'pytest-runner'
    ],
    tests_require=[
        'pytest',
        'pytest-cov',
        'pycodestyle'
    ],
    extras_require={
        'test': ['pytest', 'pytest-cov', 'pycodestyle']
    }
)<|MERGE_RESOLUTION|>--- conflicted
+++ resolved
@@ -31,18 +31,12 @@
     zip_safe=False,
     keywords=[
         'python-3',
-<<<<<<< HEAD
-        'dictionary',
-        'cp2k',
-        'parsing'
-=======
         'python-3-7',
         'python-3-6',
         'python-3-5',
         'dictionary',
         'parsing',
         'cp2k'
->>>>>>> 9d6e8198
     ],
     classifiers=[
         'Development Status :: 5 - Production/Stable',
